use soroban_fixed_point_math::FixedPoint;
use soroban_sdk::testutils::Address as _;
use soroban_sdk::{vec as svec, Address};
use test_suites::setup::create_fixture_with_data;
use test_suites::test_fixture::{AssetIndex, TestFixture};
use test_suites::SCALAR_7;
use trading::testutils::default_market;
use trading::{PositionStatus, Request, RequestType};

const SECONDS_IN_WEEK: u64 = 604800; // 7 days in seconds
const SECONDS_IN_HOUR: u64 = 3600; // 1 hour in seconds

fn setup_fixture() -> TestFixture<'static> {
    create_fixture_with_data(false)
}

#[test]
fn test_profitable_long_position_small_gain() {
    let fixture = setup_fixture();
    let user = Address::generate(&fixture.env);

    // Fund user
    fixture.token.mint(&user, &(150_000 * SCALAR_7));
    let initial_balance = fixture.token.balance(&user);

    // Open long position at 100K
    let position_id = fixture.trading.create_position(
        &user,
        &fixture.assets[AssetIndex::BTC],
        &(1_000 * SCALAR_7), // 1000 tokens collateral
        &(2_000 * SCALAR_7), // 1000 tokens collateral, // 2x leverage
        &true,
        &0, // market order at 100K
    );

    let balance_after_open = fixture.token.balance(&user);
    let market = default_market();
    let base_fee = (1_000 * SCALAR_7)
        .fixed_mul_ceil(market.base_fee, SCALAR_7)
        .unwrap();
    let price_impact = (2_000 * SCALAR_7)
        .fixed_div_ceil(market.price_impact_scalar, SCALAR_7)
        .unwrap();

    assert_eq!(
        balance_after_open,
        initial_balance - (1_000 * SCALAR_7) - base_fee - price_impact
    );

    fixture.jump(SECONDS_IN_HOUR);

    // Price goes up 5% to 105K
    fixture.oracle.set_price_stable(&svec![
        &fixture.env,
        1_0000000,       // USD
        105_000_0000000, // BTC = 105K (+5%)
        2000_0000000,    // ETH
        0_1000000,       // XLM
    ]);

    // Close position
    let requests = svec![
        &fixture.env,
        Request {
            action: RequestType::Close,
            position: position_id,
            data: None,
        }
    ];

    let result = fixture.trading.submit(&user, &requests);

    // Verify position is closed
    let position = fixture.read_position(position_id);
    assert_eq!(position.status, PositionStatus::Closed);

    fixture.print_transfers(&result);
    // Calculate expected profit: 5% price increase * 2x leverage = 10% gain on collateral
    // Profit = 1000 * 0.10 = 100 tokens
    // User should receive: 1000 (collateral) + 100 (profit) = 1100 tokens
    let final_balance = fixture.token.balance(&user);
    let expected_profit = (100 * SCALAR_7) - base_fee - base_fee - price_impact - price_impact; // 10% gain on collateral

    let expected_balance = initial_balance + expected_profit;

    //print the difference in expected and actual balance
    println!(
        "Difference: {}",
        (final_balance - expected_balance) as f64 / SCALAR_7 as f64,
    );

    assert_eq!(final_balance, initial_balance + expected_profit);
}

#[test]
<<<<<<< HEAD
fn test_mixed_positions_different_leverage() {
    let fixture = setup_fixture();
    let user = Address::generate(&fixture.env);

    // Fund user with enough collateral for both positions
    fixture.token.mint(&user, &(300_000 * SCALAR_7));
    let initial_balance = fixture.token.balance(&user);

    // Open long position at 100K with 2x leverage (1000 collateral, 2000 notional)
    let long_position_id = fixture.trading.create_position(
        &user,
        &fixture.assets[AssetIndex::BTC],
        &(1_000 * SCALAR_7), // 1000 tokens collateral
        &(2_000 * SCALAR_7), // 2000 tokens notional (2x leverage)
        &true,               // long position
        &0,                  // market order at 100K
    );

    // Open short position at 100K with 3x leverage (1500 collateral, 4500 notional)
    let short_position_id = fixture.trading.create_position(
        &user,
        &fixture.assets[AssetIndex::BTC],
        &(1_500 * SCALAR_7), // 1500 tokens collateral
        &(4_500 * SCALAR_7), // 4500 tokens notional (3x leverage)
        &false,              // short position
        &0,                  // market order at 100K
    );

    let balance_after_open = fixture.token.balance(&user);
    let market = default_market();

    // Calculate fees for both positions
    let long_base_fee = (1_000 * SCALAR_7)
        .fixed_mul_ceil(market.base_fee, SCALAR_7)
        .unwrap();
    let long_price_impact = (2_000 * SCALAR_7)
        .fixed_div_ceil(market.price_impact_scalar, SCALAR_7)
        .unwrap();

    let short_base_fee = (1_500 * SCALAR_7)
        .fixed_mul_ceil(market.base_fee, SCALAR_7)
        .unwrap();
    let short_price_impact = (4_500 * SCALAR_7)
        .fixed_div_ceil(market.price_impact_scalar, SCALAR_7)
        .unwrap();

    let total_fees = long_base_fee + long_price_impact + short_base_fee + short_price_impact;
    let total_collateral = (1_000 + 1_500) * SCALAR_7;

    assert_eq!(
        balance_after_open,
        initial_balance - total_collateral - total_fees
    );

    fixture.jump(SECONDS_IN_HOUR);

    // Price goes up 10% to 110K
    // Long position should profit, short position should lose
    fixture.oracle.set_price_stable(&svec![
        &fixture.env,
        1_0000000,       // USD
        110_000_0000000, // BTC = 110K (+10%)
        2000_0000000,    // ETH
        0_1000000,       // XLM
    ]);

    // Close both positions
    let requests = svec![
        &fixture.env,
        Request {
            action: RequestType::Close,
            position: long_position_id,
            data: None,
        },
        Request {
            action: RequestType::Close,
            position: short_position_id,
            data: None,
        }
    ];

    let result = fixture.trading.submit(&user, &requests);

    // Verify both positions are closed
    let long_position = fixture.read_position(long_position_id);
    let short_position = fixture.read_position(short_position_id);
    assert_eq!(long_position.status, PositionStatus::Closed);
    assert_eq!(short_position.status, PositionStatus::Closed);

    fixture.print_transfers(&result);

    // Calculate expected PnL:
    // Long position: 10% price increase * 2x leverage = 20% gain on collateral
    // Profit = 1000 * 0.20 = 200 tokens
    // Short position: 10% price increase * 3x leverage = 30% loss on collateral
    // Loss = 1500 * 0.30 = 450 tokens
    // Net result: 200 - 450 = -250 tokens loss

    let final_balance = fixture.token.balance(&user);
    let expected_long_profit = (200 * SCALAR_7) - long_base_fee - long_price_impact;
    let expected_short_loss = (450 * SCALAR_7) + short_base_fee + short_price_impact;
    let expected_net_result = expected_long_profit - expected_short_loss;

    let expected_balance = initial_balance + expected_net_result;

    // Print the difference in expected and actual balance
    println!(
        "Long Position - 2x Leverage: +{:.6} tokens profit",
        expected_long_profit as f64 / SCALAR_7 as f64,
    );
    println!(
        "Short Position - 3x Leverage: -{:.6} tokens loss",
        expected_short_loss as f64 / SCALAR_7 as f64,
    );
    println!(
        "Net Result: {:.6} tokens",
        expected_net_result as f64 / SCALAR_7 as f64,
    );
    println!(
        "Difference: {:.6}",
        (final_balance - expected_balance) as f64 / SCALAR_7 as f64,
    );

    assert_eq!(final_balance, expected_balance);
=======
fn test_long_short_week_5pct_move_print_balances() {
    let fixture = setup_fixture();
    let user1 = Address::generate(&fixture.env);
    let user2 = Address::generate(&fixture.env);

    // Fund users sufficiently for collateral and fees
    fixture.token.mint(&user1, &(500_000 * SCALAR_7));
    fixture.token.mint(&user2, &(500_000 * SCALAR_7));

    // Record initial balances
    let initial_user1_balance = fixture.token.balance(&user1);
    let initial_user2_balance = fixture.token.balance(&user2);
    let initial_vault_balance = fixture.token.balance(&fixture.vault.address);

    // Set BTC price to 50K before opening positions
    fixture.oracle.set_price_stable(&svec![
        &fixture.env,
        1_0000000,        // USD
        100_000_0000000,   // BTC = 100K
        2000_0000000,     // ETH
        0_1000000,        // XLM
    ]);

    // User1 opens a long position at 100k with 2x leverage
    // Choose collateral = 25k tokens -> notional size = 50k tokens (2x)
    let user1_position_id = fixture.trading.create_position(
        &user1,
        &fixture.assets[AssetIndex::BTC],
        &(25_000 * SCALAR_7),
        &(50_000 * SCALAR_7),
        &true,
        &0, // market order at current price (100K)
    );

    // User2 opens a short position of 100k notional with 10x leverage -> collateral = 10k
    let user2_position_id = fixture.trading.create_position(
        &user2,
        &fixture.assets[AssetIndex::BTC],
        &(10_000 * SCALAR_7),
        &(100_000 * SCALAR_7),
        &false,
        &0, // market order at current price (100K)
    );

    // A week passes
    fixture.jump(604800);

    // Price goes up 5%: 100K -> 105K
    fixture.oracle.set_price_stable(&svec![
        &fixture.env,
        1_0000000,        // USD
        105_000_0000000,   // BTC = 105K (+5%)
        2000_0000000,     // ETH
        0_1000000,        // XLM
    ]);

    // User1 closes the long
    let result1 = fixture.trading.submit(&user1, &svec![
        &fixture.env,
        Request { action: RequestType::Close, position: user1_position_id, data: None }
    ]);

    // User2 closes the short
    let result2 = fixture.trading.submit(&user2, &svec![
        &fixture.env,
        Request { action: RequestType::Close, position: user2_position_id, data: None }
    ]);

    // Ensure positions are closed
    assert_eq!(fixture.read_position(user1_position_id).status, PositionStatus::Closed);
    assert_eq!(fixture.read_position(user2_position_id).status, PositionStatus::Closed);

    // Print transfers for visibility
    fixture.print_transfers(&result1);
    fixture.print_transfers(&result2);

    // Print final balances of User1, User2 and the Vault (token balances)
    let user1_balance = fixture.token.balance(&user1);
    let user2_balance = fixture.token.balance(&user2);
    let vault_balance = fixture.token.balance(&fixture.vault.address);

    let delta_user1 = user1_balance - initial_user1_balance;
    let delta_user2 = user2_balance - initial_user2_balance;
    let delta_vault = vault_balance - initial_vault_balance;

    println!(
        "User1 balance: {} (Δ {})\nUser2 balance: {} (Δ {})\nVault balance: {} (Δ {})",
        user1_balance, delta_user1,
        user2_balance, delta_user2,
        vault_balance, delta_vault
    );
>>>>>>> 932ff96c
}<|MERGE_RESOLUTION|>--- conflicted
+++ resolved
@@ -81,144 +81,10 @@
     let final_balance = fixture.token.balance(&user);
     let expected_profit = (100 * SCALAR_7) - base_fee - base_fee - price_impact - price_impact; // 10% gain on collateral
 
-    let expected_balance = initial_balance + expected_profit;
-
-    //print the difference in expected and actual balance
-    println!(
-        "Difference: {}",
-        (final_balance - expected_balance) as f64 / SCALAR_7 as f64,
-    );
-
     assert_eq!(final_balance, initial_balance + expected_profit);
 }
 
 #[test]
-<<<<<<< HEAD
-fn test_mixed_positions_different_leverage() {
-    let fixture = setup_fixture();
-    let user = Address::generate(&fixture.env);
-
-    // Fund user with enough collateral for both positions
-    fixture.token.mint(&user, &(300_000 * SCALAR_7));
-    let initial_balance = fixture.token.balance(&user);
-
-    // Open long position at 100K with 2x leverage (1000 collateral, 2000 notional)
-    let long_position_id = fixture.trading.create_position(
-        &user,
-        &fixture.assets[AssetIndex::BTC],
-        &(1_000 * SCALAR_7), // 1000 tokens collateral
-        &(2_000 * SCALAR_7), // 2000 tokens notional (2x leverage)
-        &true,               // long position
-        &0,                  // market order at 100K
-    );
-
-    // Open short position at 100K with 3x leverage (1500 collateral, 4500 notional)
-    let short_position_id = fixture.trading.create_position(
-        &user,
-        &fixture.assets[AssetIndex::BTC],
-        &(1_500 * SCALAR_7), // 1500 tokens collateral
-        &(4_500 * SCALAR_7), // 4500 tokens notional (3x leverage)
-        &false,              // short position
-        &0,                  // market order at 100K
-    );
-
-    let balance_after_open = fixture.token.balance(&user);
-    let market = default_market();
-
-    // Calculate fees for both positions
-    let long_base_fee = (1_000 * SCALAR_7)
-        .fixed_mul_ceil(market.base_fee, SCALAR_7)
-        .unwrap();
-    let long_price_impact = (2_000 * SCALAR_7)
-        .fixed_div_ceil(market.price_impact_scalar, SCALAR_7)
-        .unwrap();
-
-    let short_base_fee = (1_500 * SCALAR_7)
-        .fixed_mul_ceil(market.base_fee, SCALAR_7)
-        .unwrap();
-    let short_price_impact = (4_500 * SCALAR_7)
-        .fixed_div_ceil(market.price_impact_scalar, SCALAR_7)
-        .unwrap();
-
-    let total_fees = long_base_fee + long_price_impact + short_base_fee + short_price_impact;
-    let total_collateral = (1_000 + 1_500) * SCALAR_7;
-
-    assert_eq!(
-        balance_after_open,
-        initial_balance - total_collateral - total_fees
-    );
-
-    fixture.jump(SECONDS_IN_HOUR);
-
-    // Price goes up 10% to 110K
-    // Long position should profit, short position should lose
-    fixture.oracle.set_price_stable(&svec![
-        &fixture.env,
-        1_0000000,       // USD
-        110_000_0000000, // BTC = 110K (+10%)
-        2000_0000000,    // ETH
-        0_1000000,       // XLM
-    ]);
-
-    // Close both positions
-    let requests = svec![
-        &fixture.env,
-        Request {
-            action: RequestType::Close,
-            position: long_position_id,
-            data: None,
-        },
-        Request {
-            action: RequestType::Close,
-            position: short_position_id,
-            data: None,
-        }
-    ];
-
-    let result = fixture.trading.submit(&user, &requests);
-
-    // Verify both positions are closed
-    let long_position = fixture.read_position(long_position_id);
-    let short_position = fixture.read_position(short_position_id);
-    assert_eq!(long_position.status, PositionStatus::Closed);
-    assert_eq!(short_position.status, PositionStatus::Closed);
-
-    fixture.print_transfers(&result);
-
-    // Calculate expected PnL:
-    // Long position: 10% price increase * 2x leverage = 20% gain on collateral
-    // Profit = 1000 * 0.20 = 200 tokens
-    // Short position: 10% price increase * 3x leverage = 30% loss on collateral
-    // Loss = 1500 * 0.30 = 450 tokens
-    // Net result: 200 - 450 = -250 tokens loss
-
-    let final_balance = fixture.token.balance(&user);
-    let expected_long_profit = (200 * SCALAR_7) - long_base_fee - long_price_impact;
-    let expected_short_loss = (450 * SCALAR_7) + short_base_fee + short_price_impact;
-    let expected_net_result = expected_long_profit - expected_short_loss;
-
-    let expected_balance = initial_balance + expected_net_result;
-
-    // Print the difference in expected and actual balance
-    println!(
-        "Long Position - 2x Leverage: +{:.6} tokens profit",
-        expected_long_profit as f64 / SCALAR_7 as f64,
-    );
-    println!(
-        "Short Position - 3x Leverage: -{:.6} tokens loss",
-        expected_short_loss as f64 / SCALAR_7 as f64,
-    );
-    println!(
-        "Net Result: {:.6} tokens",
-        expected_net_result as f64 / SCALAR_7 as f64,
-    );
-    println!(
-        "Difference: {:.6}",
-        (final_balance - expected_balance) as f64 / SCALAR_7 as f64,
-    );
-
-    assert_eq!(final_balance, expected_balance);
-=======
 fn test_long_short_week_5pct_move_print_balances() {
     let fixture = setup_fixture();
     let user1 = Address::generate(&fixture.env);
@@ -310,5 +176,4 @@
         user2_balance, delta_user2,
         vault_balance, delta_vault
     );
->>>>>>> 932ff96c
 }